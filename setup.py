from setuptools import setup, find_packages

setup(
    name="clickup-api-lib",  
<<<<<<< HEAD
    version="0.2.9",  
=======
    version="0.3.0",  
>>>>>>> 4713ef43
    packages=find_packages(),
    install_requires=[
        "requests>=2.0.0",
    ],
    description="Library for interacting with the ClickUp API",
    author="Patryk Skibniewski",
    author_email="patrykski07@gmail.com",
    url="https://github.com/RyKaT07/clickup-api-lib.git",
    python_requires=">=3.7"
)<|MERGE_RESOLUTION|>--- conflicted
+++ resolved
@@ -2,11 +2,7 @@
 
 setup(
     name="clickup-api-lib",  
-<<<<<<< HEAD
-    version="0.2.9",  
-=======
     version="0.3.0",  
->>>>>>> 4713ef43
     packages=find_packages(),
     install_requires=[
         "requests>=2.0.0",
